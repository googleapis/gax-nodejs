--- conflicted
+++ resolved
@@ -1,10 +1,6 @@
 {
   "name": "google-gax",
-<<<<<<< HEAD
-  "version": "4.0.5",
-=======
   "version": "4.3.1",
->>>>>>> 082a42d9
   "description": "Google API Extensions",
   "main": "build/src/index.js",
   "types": "build/src/index.d.ts",
