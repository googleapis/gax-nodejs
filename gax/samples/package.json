{
  "description": "Samples for the google-gax npm module.",
  "license": "Apache-2.0",
  "author": "Google LLC",
  "engines": {
    "node": ">=10"
  },
  "repository": "googleapis/gax-nodejs",
  "private": true,
  "scripts": {
    "test": "c8 mocha system-test"
  },
  "files": [
    "*.js"
  ],
  "dependencies": {
<<<<<<< HEAD
    "google-gax": "^4.0.5"
=======
    "google-gax": "^4.3.1"
>>>>>>> 082a42d9
  },
  "devDependencies": {
    "c8": "^9.0.0",
    "mocha": "^9.0.0"
  }
}<|MERGE_RESOLUTION|>--- conflicted
+++ resolved
@@ -14,11 +14,7 @@
     "*.js"
   ],
   "dependencies": {
-<<<<<<< HEAD
-    "google-gax": "^4.0.5"
-=======
     "google-gax": "^4.3.1"
->>>>>>> 082a42d9
   },
   "devDependencies": {
     "c8": "^9.0.0",
