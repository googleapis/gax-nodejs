--- conflicted
+++ resolved
@@ -495,11 +495,7 @@
   );
 
   const response = await client.createStreamingSequence(request);
-<<<<<<< HEAD
-  await new Promise<void>((resolve, _) => {
-=======
   await new Promise<void>(resolve => {
->>>>>>> 45075c66
     const sequence = response[0];
 
     const attemptRequest =
@@ -558,11 +554,7 @@
   );
 
   const response = await client.createStreamingSequence(request);
-<<<<<<< HEAD
-  await new Promise<void>((resolve, _) => {
-=======
   await new Promise<void>(resolve => {
->>>>>>> 45075c66
     const sequence = response[0];
 
     const attemptRequest =
@@ -625,11 +617,7 @@
   );
 
   const response = await client.createStreamingSequence(request);
-<<<<<<< HEAD
-  await new Promise<void>((resolve, _) => {
-=======
   await new Promise<void>(resolve => {
->>>>>>> 45075c66
     const sequence = response[0];
     const attemptRequest =
       new protos.google.showcase.v1beta1.AttemptStreamingSequenceRequest();
@@ -688,11 +676,7 @@
   );
 
   const response = await client.createStreamingSequence(request);
-<<<<<<< HEAD
-  await new Promise<void>((resolve, _) => {
-=======
   await new Promise<void>(resolve => {
->>>>>>> 45075c66
     const sequence = response[0];
 
     const attemptRequest =
@@ -764,11 +748,7 @@
     'This is testing the brand new and shiny StreamingSequence server 3'
   );
   const response = await client.createStreamingSequence(request);
-<<<<<<< HEAD
-  await new Promise<void>((resolve, _) => {
-=======
   await new Promise<void>(resolve => {
->>>>>>> 45075c66
     const sequence = response[0];
 
     const attemptRequest =
