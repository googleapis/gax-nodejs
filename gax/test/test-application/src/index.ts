--- conflicted
+++ resolved
@@ -1764,27 +1764,9 @@
     testString
   );
 
-<<<<<<< HEAD
   const response = await client.createStreamingSequence(request);
     const sequence = response[0];
     console.log("seq", sequence!.content!.length)
-=======
-  await testErrorMaxRetries0(grpcSequenceClientWithServerStreamingRetries);
-  await testServerStreamingRetriesImmediatelywithRetryOptions(
-    grpcSequenceClientWithServerStreamingRetries
-  );
-
-  // ensure legacy tests pass with streaming retries client
-  await testEcho(grpcClientWithServerStreamingRetries);
-  await testEchoError(grpcClientWithServerStreamingRetries);
-  await testExpand(grpcClientWithServerStreamingRetries);
-  await testPagedExpand(grpcClientWithServerStreamingRetries);
-  await testPagedExpandAsync(grpcClientWithServerStreamingRetries);
-  await testCollect(grpcClientWithServerStreamingRetries);
-  await testChat(grpcClientWithServerStreamingRetries);
-  await testWait(grpcClientWithServerStreamingRetries);
-}
->>>>>>> 83b52e14
 
     const attemptRequest =
       new protos.google.showcase.v1beta1.AttemptStreamingSequenceRequest();
@@ -2122,71 +2104,6 @@
   });
 }
 
-// a streaming call that retries two times and finishes successfully
-async function testServerStreamingRetriesImmediatelywithRetryOptions(
-  client: SequenceServiceClient
-) {
-  console.log("RETRIES IMMEDIATELY NO PIPELINE")
-  const finalData: string[] = [];
-  const backoffSettings = createBackoffSettings(
-    100,
-    1.2,
-    1000,
-    null,
-    1.5,
-    3000,
-    10000
-  );
-
-  const retryOptions = new RetryOptions([14, 4], backoffSettings);
-
-  const settings = {
-    retry: retryOptions,
-  };
-
-  client.initialize();
-
-  const request = createStreamingSequenceRequestFactory(
-    [Status.UNAVAILABLE, Status.DEADLINE_EXCEEDED, Status.OK],
-    [0.1, 0.1, 0.1],
-    [0, 2, 11],
-    'This is testing the brand new and shiny StreamingSequence server 3'
-  );
-
-  const response = await client.createStreamingSequence(request);
-  await new Promise<void>((resolve, reject) => {
-    const sequence = response[0];
-
-    const attemptRequest =
-      new protos.google.showcase.v1beta1.AttemptStreamingSequenceRequest();
-    attemptRequest.name = sequence.name!;
-
-    const attemptStream = client.attemptStreamingSequence(
-      attemptRequest,
-      settings
-    );
-    attemptStream.on('data', (response: {content: string}) => {
-      finalData.push(response.content);
-    });
-    attemptStream.on('error', error => {
-      reject(error);
-    });
-    attemptStream.on('end', () => {
-      console.log("on end")
-      attemptStream.end();
-      console.log("after end end")
-
-      resolve();
-    });
-  }).then(() => {
-    console.log("assertion")
-    assert.equal(
-      finalData.join(' '),
-      'This is This is testing the brand new and shiny StreamingSequence server 3'
-    );
-  });
-}
-
 // a streaming call that retries twice using shouldRetryFn and finally succeeds
 async function testServerStreamingRetriesWithShouldRetryFn(
   client: SequenceServiceClient
@@ -2895,7 +2812,6 @@
   });
 }
 
-
 async function main() {
   // const showcaseServer = new ShowcaseServer();
   // try {
