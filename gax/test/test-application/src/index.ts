--- conflicted
+++ resolved
@@ -84,7 +84,6 @@
 
   const restClient = new EchoClient(restClientOpts);
   const restClientCompat = new EchoClient(restClientOptsCompat);
-
 
   // assuming gRPC server is started locally
   // await testEcho(grpcClient);
@@ -210,12 +209,23 @@
 
 
 
-
-
-//TODO - I removed the new Promise stuff in some tests, but I think it needs to go back because it doesn't properly assert maybe
-
-  
-
+  await testErrorMaxRetries0(grpcSequenceClientWithServerStreamingRetries);
+
+  await testServerStreamingRetriesImmediatelywithRetryOptions(
+    grpcSequenceClientWithServerStreamingRetries
+  );
+
+  await testResetRetriesToZero(grpcSequenceClientWithServerStreamingRetries);
+
+  // ensure legacy tests pass with streaming retries client
+  await testEcho(grpcClientWithServerStreamingRetries);
+  await testEchoError(grpcClientWithServerStreamingRetries);
+  await testExpand(grpcClientWithServerStreamingRetries);
+  await testPagedExpand(grpcClientWithServerStreamingRetries);
+  await testPagedExpandAsync(grpcClientWithServerStreamingRetries);
+  await testCollect(grpcClientWithServerStreamingRetries);
+  await testChat(grpcClientWithServerStreamingRetries);
+  await testWait(grpcClientWithServerStreamingRetries);
 }
 
 function createStreamingSequenceRequestFactory(
@@ -1660,36 +1670,7 @@
 
 
 
-<<<<<<< HEAD
-
-=======
-  // assuming gRPC server is started locally
-  await testEcho(grpcClient);
-  await testEchoError(grpcClient);
-  await testExpand(grpcClient);
-  await testPagedExpand(grpcClient);
-  await testPagedExpandAsync(grpcClient);
-  await testCollect(grpcClient);
-  await testChat(grpcClient);
-  await testWait(grpcClient);
-
-  await testEcho(restClient);
-  await testExpand(restClient); // REGAPIC supports server streaming
-  await testPagedExpand(restClient);
-  await testPagedExpandAsync(restClient);
-  await testCollectThrows(restClient); // REGAPIC does not support client streaming
-  await testChatThrows(restClient); // REGAPIC does not support bidi streaming
-  await testWait(restClient);
-
-  await testEcho(restClientCompat);
-  await testExpand(restClientCompat); // REGAPIC supports server streaming
-  await testPagedExpand(restClientCompat);
-  await testPagedExpandAsync(restClientCompat);
-  await testCollectThrows(restClientCompat); // REGAPIC does not support client streaming
-  await testChatThrows(restClientCompat); // REGAPIC does not support bidi streaming
-  await testWait(restClientCompat);
-  // Testing with gaxServerStreamingRetries being true
->>>>>>> 76ac496f
+
 
 }
 async function testStreamingPipelineErrorAfterDataNoBufferNoRetryPipeline(
@@ -1755,31 +1736,10 @@
       results.push(data);
     });
 
-<<<<<<< HEAD
 
     attemptStream.on('error', (e: GoogleError) => {
       assert.strictEqual(results.length, 85)
       assert.strictEqual(e.code, 14);
-=======
-  await testErrorMaxRetries0(grpcSequenceClientWithServerStreamingRetries);
-
-  await testServerStreamingRetriesImmediatelywithRetryOptions(
-    grpcSequenceClientWithServerStreamingRetries
-  );
-
-  await testResetRetriesToZero(grpcSequenceClientWithServerStreamingRetries);
-
-  // ensure legacy tests pass with streaming retries client
-  await testEcho(grpcClientWithServerStreamingRetries);
-  await testEchoError(grpcClientWithServerStreamingRetries);
-  await testExpand(grpcClientWithServerStreamingRetries);
-  await testPagedExpand(grpcClientWithServerStreamingRetries);
-  await testPagedExpandAsync(grpcClientWithServerStreamingRetries);
-  await testCollect(grpcClientWithServerStreamingRetries);
-  await testChat(grpcClientWithServerStreamingRetries);
-  await testWait(grpcClientWithServerStreamingRetries);
-}
->>>>>>> 76ac496f
 
     });
     togetherStream.on('data', (data: any) => {
@@ -2081,38 +2041,12 @@
   );
 
   const response = await client.createStreamingSequence(request);
-<<<<<<< HEAD
-    const sequence = response[0];
-=======
   const sequence = response[0];
->>>>>>> 76ac496f
 
   const attemptRequest =
     new protos.google.showcase.v1beta1.AttemptStreamingSequenceRequest();
   attemptRequest.name = sequence.name!;
 
-<<<<<<< HEAD
-    const attemptStream = client.attemptStreamingSequence(
-      attemptRequest,
-      settings
-    );
-    attemptStream.on('data', (response: {content: string}) => {
-      finalData.push(response.content);
-    });
-    attemptStream.on('error', (error: GoogleError) => {
-      throw new Error('testServerStreamingRetryOptions Error')
-    });
-    attemptStream.on('end', () => {
-      assert.equal(
-        finalData.join(' '),
-        'This is testing the brand new and shiny StreamingSequence server 3'
-      );
-      attemptStream.end();
-    });
-    attemptStream.on('close', () => {
-      throw new Error('testServerStreamingRetryOptions stream emmitted "close" on an error rather than "end" on success')
-    });
-=======
   const attemptStream = client.attemptStreamingSequence(
     attemptRequest,
     settings
@@ -2130,7 +2064,6 @@
     );
     attemptStream.end();
   });
->>>>>>> 76ac496f
 }
 
 // a streaming call that retries two times and finishes successfully
@@ -2366,24 +2299,6 @@
     new protos.google.showcase.v1beta1.AttemptStreamingSequenceRequest();
   attemptRequest.name = sequence.name!;
 
-<<<<<<< HEAD
-    const attemptStream = client.attemptStreamingSequence(
-      attemptRequest,
-      settings
-    );
-    attemptStream.on('data', (response: {content: string}) => {
-      finalData.push(response.content);
-    });
-    attemptStream.on('error', error => {
-      console.log("ERROR", finalData)
-      reject(error);
-    });
-    attemptStream.on('end', () => {
-      attemptStream.end();
-      resolve();
-    });
-  }).then(() => {
-=======
   const attemptStream = client.attemptStreamingSequence(
     attemptRequest,
     settings
@@ -2395,7 +2310,6 @@
     throw new Error('testResetRetriesToZero should not receive an error event');
   });
   attemptStream.on('end', () => {
->>>>>>> 76ac496f
     assert.deepStrictEqual(
       finalData.join(' '),
       'This This is This is testing This is testing the This is testing the brand'
@@ -2585,35 +2499,12 @@
     'This is testing the brand new and shiny StreamingSequence server 3'
   );
   const response = await client.createStreamingSequence(request);
-<<<<<<< HEAD
-    const sequence = response[0];
-=======
   const sequence = response[0];
->>>>>>> 76ac496f
 
   const attemptRequest =
     new protos.google.showcase.v1beta1.AttemptStreamingSequenceRequest();
   attemptRequest.name = sequence.name!;
 
-<<<<<<< HEAD
-    const attemptStream = client.attemptStreamingSequence(
-      attemptRequest,
-      settings
-    );
-    attemptStream.on('data', (response: {content: string}) => {
-      finalData.push(response.content)
-    })
-    attemptStream.on('end', () => {
-      console.log('on end')
-      throw new Error('should end on error not on end')
-    })
-
-    attemptStream.on('error', (e: GoogleError) => {
-      console.log('errorrrr')
-      assert.deepStrictEqual(finalData, ["This"])
-      assert.strictEqual(e.code, 3);
-      assert.match(e.note!, /not classified as transient/);
-=======
   const attemptStream = client.attemptStreamingSequence(
     attemptRequest,
     settings
@@ -2630,7 +2521,6 @@
     throw new Error(
       'testServerStreamingRetrieswithRetryRequestOptionsErrorsOnBadResumptionStrategy ended cleanly and did not error'
     );
->>>>>>> 76ac496f
   });
 }
 
@@ -2687,21 +2577,6 @@
     throw new Error(
       'testServerStreamingThrowsClassifiedTransientErrorNote ended cleanly without an error'
     );
-<<<<<<< HEAD
-    attemptStream.on('data', (response: {content: string}) => {
-      finalData.push(response.content);
-    });
-    attemptStream.on('end', () => {
-      console.log('on end')
-    });
-    attemptStream.on('error', (e: GoogleError) => {
-      assert.strictEqual(e.code, 14);
-      assert.match(e.note!, /not classified as transient/);
-      assert.deepStrictEqual(finalData, ["This"])
-      resolve();
-    });
-=======
->>>>>>> 76ac496f
   });
 }
 
@@ -2791,12 +2666,7 @@
   );
 
   const response = await client.createStreamingSequence(request);
-<<<<<<< HEAD
-  // await new Promise<void>((resolve, reject) => {
-    const sequence = response[0];
-=======
   const sequence = response[0];
->>>>>>> 76ac496f
 
   const attemptRequest =
     new protos.google.showcase.v1beta1.AttemptStreamingSequenceRequest();
@@ -2820,24 +2690,7 @@
     throw new Error(
       'testServerStreamingThrowsCannotSetTotalTimeoutMillisMaxRetries ended cleanly without an error'
     );
-<<<<<<< HEAD
-
-    attemptStream.on('end', () =>{
-      throw new Error("Close on error not on ending");}
-
-    )
-    attemptStream.on('error', (e: GoogleError) => {
-      assert.strictEqual(e.code, 3);
-      assert.match(
-        e.message,
-        /Cannot set both totalTimeoutMillis and maxRetries/
-      );
-      // resolve();
-    });
-  // });
-=======
-  });
->>>>>>> 76ac496f
+  });
 }
 
 // The test should not retry when the max retries are set to 0
@@ -2880,35 +2733,6 @@
     'This is testing the brand new and shiny StreamingSequence server 3'
   );
   const response = await client.createStreamingSequence(request);
-<<<<<<< HEAD
-  // await new Promise<void>((resolve, reject) => {
-    const sequence = response[0];
-
-    const attemptRequest =
-      new protos.google.showcase.v1beta1.AttemptStreamingSequenceRequest();
-    attemptRequest.name = sequence.name!;
-    const attemptStream = client.attemptStreamingSequence(
-      attemptRequest,
-      settings
-    );
-    attemptStream.on('data', () => {
-      throw new Error('The stream should not receive any data');
-    });
-    attemptStream.on('error', (error: GoogleError) => {
-      console.log('on error')
-      try {
-        assert.strictEqual(error.code, 4);
-        assert.strictEqual(error.note, 'Max retries is set to zero.');
-        // resolve();
-      } catch (assertionError: unknown) {
-        throw assertionError;
-      }
-    });
-    attemptStream.on('end', () => {
-      throw new Error('stream should end on error not on end')
-    });
-  // });
-=======
   const sequence = response[0];
 
   const attemptRequest =
@@ -2933,8 +2757,8 @@
   attemptStream.on('close', () => {
     attemptStream.end();
   });
->>>>>>> 76ac496f
-}
+};
+
 // a streaming call that retries two times and finishes successfully
 async function testServerStreamingRetriesImmediatelywithRetryOptions(
   client: SequenceServiceClient
