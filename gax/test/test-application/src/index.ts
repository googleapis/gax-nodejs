--- conflicted
+++ resolved
@@ -271,6 +271,33 @@
   }
 
   request.streamingSequence = streamingSequence;
+
+  return request;
+}
+
+function createSequenceRequestFactory(
+  statusCodeList: Status[],
+  delayList: number[]
+) {
+  const request = new protos.google.showcase.v1beta1.CreateSequenceRequest();
+  const sequence = new protos.google.showcase.v1beta1.Sequence();
+
+  for (let i = 0; i < statusCodeList.length; i++) {
+    const delay = new protos.google.protobuf.Duration();
+    delay.seconds = delayList[i];
+
+    const status = new protos.google.rpc.Status();
+    status.code = statusCodeList[i];
+    status.message = statusCodeList[i].toString();
+
+    const response = new protos.google.showcase.v1beta1.Sequence.Response();
+    response.delay = delay;
+    response.status = status;
+
+    sequence.responses.push(response);
+  }
+
+  request.sequence = sequence;
 
   return request;
 }
@@ -355,6 +382,99 @@
   }
 }
 
+async function testEchoErrorWithRetries(client: SequenceServiceClient) {
+  const backoffSettings = createBackoffSettings(
+    100,
+    1.2,
+    1000,
+    null,
+    1.5,
+    3000,
+    null
+  );
+  const retryOptions = new RetryOptions([14, 4], backoffSettings);
+  backoffSettings.maxRetries = 2;
+
+  const settings = {
+    retry: retryOptions,
+  };
+
+  client.initialize();
+
+  const request = createSequenceRequestFactory(
+    [
+      Status.UNAVAILABLE, // Error code 14
+      Status.UNAVAILABLE,
+      Status.UNAVAILABLE,
+      Status.UNAVAILABLE,
+    ],
+    [0.1, 0.1, 0.1, 0.1]
+  );
+
+  const response = await client.createSequence(request);
+  const sequence = response[0];
+
+  const attemptRequest =
+    new protos.google.showcase.v1beta1.AttemptSequenceRequest();
+  attemptRequest.name = sequence.name!;
+
+  try {
+    await client.attemptSequence(attemptRequest, settings);
+  } catch (err) {
+    assert.strictEqual(JSON.stringify((err as GoogleError).code), '4');
+    assert.match(
+      JSON.stringify((err as GoogleError).message),
+      /Exceeded maximum number of retries retrying error Error: 14 UNAVAILABLE: 14 before any response was received/
+    );
+  }
+}
+
+async function testEchoErrorWithTimeout(client: SequenceServiceClient) {
+  const backoffSettings = createBackoffSettings(
+    100,
+    1.2,
+    1000,
+    null,
+    1.5,
+    3000,
+    1
+  );
+  const retryOptions = new RetryOptions([14, 4], backoffSettings);
+
+  const settings = {
+    retry: retryOptions,
+  };
+
+  client.initialize();
+
+  const request = createSequenceRequestFactory(
+    [
+      Status.UNAVAILABLE, // Error code 14
+      Status.UNAVAILABLE,
+      Status.UNAVAILABLE,
+      Status.UNAVAILABLE,
+    ],
+    [0.1, 0.1, 0.1, 0.1]
+  );
+
+  const response = await client.createSequence(request);
+  const sequence = response[0];
+
+  const attemptRequest =
+    new protos.google.showcase.v1beta1.AttemptSequenceRequest();
+  attemptRequest.name = sequence.name!;
+
+  try {
+    await client.attemptSequence(attemptRequest, settings);
+  } catch (err) {
+    assert.strictEqual(JSON.stringify((err as GoogleError).code), '4');
+    assert.match(
+      JSON.stringify((err as GoogleError).message),
+      /Total timeout of API google.showcase.v1beta1.SequenceService exceeded 1 milliseconds retrying error Error: 14 UNAVAILABLE: 14 {2}before any response was received./
+    );
+  }
+}
+
 async function testExpand(client: EchoClient) {
   const words = ['nobody', 'ever', 'reads', 'test', 'input'];
   const request = {
@@ -2101,50 +2221,9 @@
   const response = await client.createStreamingSequence(request);
   const sequence = response[0];
 
-<<<<<<< HEAD
   const attemptRequest =
     new protos.google.showcase.v1beta1.AttemptStreamingSequenceRequest();
   attemptRequest.name = sequence.name!;
-=======
-function createSequenceRequestFactory(
-  statusCodeList: Status[],
-  delayList: number[]
-) {
-  const request = new protos.google.showcase.v1beta1.CreateSequenceRequest();
-  const sequence = new protos.google.showcase.v1beta1.Sequence();
-
-  for (let i = 0; i < statusCodeList.length; i++) {
-    const delay = new protos.google.protobuf.Duration();
-    delay.seconds = delayList[i];
-
-    const status = new protos.google.rpc.Status();
-    status.code = statusCodeList[i];
-    status.message = statusCodeList[i].toString();
-
-    const response = new protos.google.showcase.v1beta1.Sequence.Response();
-    response.delay = delay;
-    response.status = status;
-
-    sequence.responses.push(response);
-  }
-
-  request.sequence = sequence;
-
-  return request;
-}
-
-async function testEcho(client: EchoClient) {
-  const request = {
-    content: 'test',
-  };
-  const timer = setTimeout(() => {
-    throw new Error('End-to-end testEcho method fails with timeout');
-  }, 12000);
-  const [response] = await client.echo(request);
-  clearTimeout(timer);
-  assert.deepStrictEqual(request.content, response.content);
-}
->>>>>>> 6e040f66
 
   const attemptStream = client.attemptStreamingSequence(
     attemptRequest,
@@ -2153,113 +2232,8 @@
 
   const results = [];
 
-<<<<<<< HEAD
   attemptStream.on('data', data => {
     results.push(data);
-=======
-async function testEchoErrorWithRetries(client: SequenceServiceClient) {
-  const backoffSettings = createBackoffSettings(
-    100,
-    1.2,
-    1000,
-    null,
-    1.5,
-    3000,
-    null
-  );
-  const retryOptions = new RetryOptions([14, 4], backoffSettings);
-  backoffSettings.maxRetries = 2;
-
-  const settings = {
-    retry: retryOptions,
-  };
-
-  client.initialize();
-
-  const request = createSequenceRequestFactory(
-    [
-      Status.UNAVAILABLE, // Error code 14
-      Status.UNAVAILABLE,
-      Status.UNAVAILABLE,
-      Status.UNAVAILABLE,
-    ],
-    [0.1, 0.1, 0.1, 0.1]
-  );
-
-  const response = await client.createSequence(request);
-  const sequence = response[0];
-
-  const attemptRequest =
-    new protos.google.showcase.v1beta1.AttemptSequenceRequest();
-  attemptRequest.name = sequence.name!;
-
-  try {
-    await client.attemptSequence(attemptRequest, settings);
-  } catch (err) {
-    assert.strictEqual(JSON.stringify((err as GoogleError).code), '4');
-    assert.match(
-      JSON.stringify((err as GoogleError).message),
-      /Exceeded maximum number of retries retrying error Error: 14 UNAVAILABLE: 14 before any response was received/
-    );
-  }
-}
-
-async function testEchoErrorWithTimeout(client: SequenceServiceClient) {
-  const backoffSettings = createBackoffSettings(
-    100,
-    1.2,
-    1000,
-    null,
-    1.5,
-    3000,
-    1
-  );
-  const retryOptions = new RetryOptions([14, 4], backoffSettings);
-
-  const settings = {
-    retry: retryOptions,
-  };
-
-  client.initialize();
-
-  const request = createSequenceRequestFactory(
-    [
-      Status.UNAVAILABLE, // Error code 14
-      Status.UNAVAILABLE,
-      Status.UNAVAILABLE,
-      Status.UNAVAILABLE,
-    ],
-    [0.1, 0.1, 0.1, 0.1]
-  );
-
-  const response = await client.createSequence(request);
-  const sequence = response[0];
-
-  const attemptRequest =
-    new protos.google.showcase.v1beta1.AttemptSequenceRequest();
-  attemptRequest.name = sequence.name!;
-
-  try {
-    await client.attemptSequence(attemptRequest, settings);
-  } catch (err) {
-    assert.strictEqual(JSON.stringify((err as GoogleError).code), '4');
-    assert.match(
-      JSON.stringify((err as GoogleError).message),
-      /Total timeout of API google.showcase.v1beta1.SequenceService exceeded 1 milliseconds retrying error Error: 14 UNAVAILABLE: 14 {2}before any response was received./
-    );
-  }
-}
-
-async function testExpand(client: EchoClient) {
-  const words = ['nobody', 'ever', 'reads', 'test', 'input'];
-  const request = {
-    content: words.join(' '),
-  };
-  const stream = client.expand(request);
-  const result: string[] = [];
-  stream.on('data', (response: {content: string}) => {
-    result.push(response.content);
->>>>>>> 6e040f66
   });
 
   attemptStream.on('error', (e: GoogleError) => {
