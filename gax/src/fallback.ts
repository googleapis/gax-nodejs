--- conflicted
+++ resolved
@@ -124,23 +124,12 @@
        * A string is accepted for compatibility, all non-empty string values enable the HTTP REST fallback.
        */
       fallback?: boolean | string;
-    } = {},
+    } = {}
   ) {
-<<<<<<< HEAD
     if (options.auth) {
       this.auth = options.auth;
     } else if ('authClient' in options) {
       this.auth = options.authClient;
-=======
-    if (!isNodeJS()) {
-      if (!options.auth) {
-        throw new Error(
-          JSON.stringify(options) +
-            'You need to pass auth instance to use gRPC-fallback client in browser or other non-Node.js environments. Use OAuth2Client from google-auth-library.',
-        );
-      }
-      this.auth = options.auth as OAuth2Client;
->>>>>>> fc3eeaa5
     } else {
       this.auth = new GoogleAuth({
         authClient: options.auth,
@@ -203,7 +192,7 @@
     serviceName: string,
     clientConfig: gax.ClientConfig,
     configOverrides: gax.ClientConfig,
-    headers: OutgoingHttpHeaders,
+    headers: OutgoingHttpHeaders
   ) {
     function buildMetadata(abTests: {}, moreHeaders: OutgoingHttpHeaders) {
       const metadata: OutgoingHttpHeaders = {};
@@ -227,7 +216,7 @@
         )[0]
       ) {
         clientVersions.push(
-          ...(metadata[CLIENT_VERSION_HEADER] as string[])[0].split(' '),
+          ...(metadata[CLIENT_VERSION_HEADER] as string[])[0].split(' ')
         );
       }
       clientVersions.push(`grpc-web/${version}`);
@@ -251,7 +240,7 @@
                 ).push(...value);
               } else {
                 throw new Error(
-                  `Can not add value ${value} to the call metadata.`,
+                  `Can not add value ${value} to the call metadata.`
                 );
               }
             }
@@ -267,7 +256,7 @@
       clientConfig,
       configOverrides,
       Status,
-      {metadataBuilder: buildMetadata},
+      {metadataBuilder: buildMetadata}
     );
   }
 
@@ -287,7 +276,7 @@
     opts: ClientStubOptions,
     // For consistency with createStub in grpc.ts, customServicePath is defined:
     // eslint-disable-next-line @typescript-eslint/no-unused-vars
-    customServicePath?: boolean,
+    customServicePath?: boolean
   ) {
     if (!this.authClient) {
       if (this.auth && 'getClient' in this.auth) {
@@ -307,7 +296,7 @@
       if (universeFromAuth && opts.universeDomain !== universeFromAuth) {
         throw new Error(
           `The configured universe domain (${opts.universeDomain}) does not match the universe domain found in the credentials (${universeFromAuth}). ` +
-            "If you haven't configured the universe domain explicitly, googleapis.com is the default.",
+            "If you haven't configured the universe domain explicitly, googleapis.com is the default."
         );
       }
     }
@@ -326,7 +315,7 @@
     }
     if (!servicePath) {
       throw new Error(
-        `Cannot determine service API path for service ${service.name}.`,
+        `Cannot determine service API path for service ${service.name}.`
       );
     }
 
@@ -353,7 +342,7 @@
       encoder,
       decoder,
       this.numericEnums,
-      this.minifyJson,
+      this.minifyJson
     );
 
     return serviceStub;
@@ -418,7 +407,7 @@
   settings: gax.CallSettings,
   descriptor?: Descriptor,
   // eslint-disable-next-line @typescript-eslint/no-unused-vars
-  _fallback?: boolean | string, // unused; for compatibility only
+  _fallback?: boolean | string // unused; for compatibility only
 ): GaxCall {
   if (
     descriptor &&
@@ -427,7 +416,7 @@
   ) {
     return () => {
       throw new Error(
-        'The REST transport currently does not support client-streaming or bidi-stream calls.',
+        'The REST transport currently does not support client-streaming or bidi-stream calls.'
       );
     };
   }
@@ -435,7 +424,7 @@
     // TODO: with `fetch` this is available in the browser...
     return () => {
       throw new Error(
-        'Server streaming over the REST transport is only supported in Node.js.',
+        'Server streaming over the REST transport is only supported in Node.js.'
       );
     };
   }
