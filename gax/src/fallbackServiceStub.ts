/**
 * Copyright 2021 Google LLC
 *
 * Licensed under the Apache License, Version 2.0 (the "License");
 * you may not use this file except in compliance with the License.
 * You may obtain a copy of the License at
 *
 *      http://www.apache.org/licenses/LICENSE-2.0
 *
 * Unless required by applicable law or agreed to in writing, software
 * distributed under the License is distributed on an "AS IS" BASIS,
 * WITHOUT WARRANTIES OR CONDITIONS OF ANY KIND, either express or implied.
 * See the License for the specific language governing permissions and
 * limitations under the License.
 */

/* global window */
/* global AbortController */

import type {
  Response as NodeFetchResponse,
  RequestInit,
} from 'node-fetch' with {'resolution-mode': 'import'};
import {AbortController as NodeAbortController} from 'abort-controller';
<<<<<<< HEAD

import {AuthClient, GoogleAuth} from 'google-auth-library';

=======
import type nodeFetch from 'node-fetch' with {'resolution-mode': 'import'};
>>>>>>> fc3eeaa5
import {hasWindowFetch, hasAbortController, isNodeJS} from './featureDetection';
import {StreamArrayParser} from './streamArrayParser';
import {pipeline, PipelineSource} from 'stream';
import type {Agent as HttpAgent} from 'http';
import type {Agent as HttpsAgent} from 'https';
const fetchNode = (...args: Parameters<typeof nodeFetch>) =>
  import('node-fetch').then(({default: fetch}) => fetch(...args));
interface NodeFetchType {
  (url: RequestInfo, init?: RequestInit): Promise<Response>;
}

// Node.js before v19 does not enable keepalive by default.
// We'll try to enable it very carefully to make sure we don't break possible non-Node use cases.
// TODO: remove this after Node 18 is EOL.
// More info:
// - https://github.com/node-fetch/node-fetch#custom-agent
// - https://github.com/googleapis/gax-nodejs/pull/1534
let agentOption:
  | ((parsedUrl: {protocol: string}) => HttpAgent | HttpsAgent)
  | null = null;
if (isNodeJS()) {
  const http = require('http');
  const https = require('https');
  const httpAgent = new http.Agent({keepAlive: true});
  const httpsAgent = new https.Agent({keepAlive: true});
  agentOption = (parsedUrl: {protocol: string}) => {
    if (parsedUrl.protocol === 'http:') {
      return httpAgent;
    }
    return httpsAgent;
  };
}

export interface FallbackServiceStub {
  // Compatible with gRPC service stub
  [method: string]: (
    request: {},
    options?: {},
    metadata?: {},
    callback?: (err?: Error, response?: {} | undefined) => void,
  ) => StreamArrayParser | {cancel: () => void};
}

export type FetchParametersMethod = 'GET' | 'POST' | 'PUT' | 'PATCH' | 'DELETE';

export interface FetchParameters {
  headers: {[key: string]: string};
  body: Buffer | Uint8Array | string;
  method: FetchParametersMethod;
  url: string;
}

export function generateServiceStub(
  rpcs: {[name: string]: protobuf.Method},
  protocol: string,
  servicePath: string,
  servicePort: number,
  auth: GoogleAuth<AuthClient> | AuthClient,
  requestEncoder: (
    rpc: protobuf.Method,
    protocol: string,
    servicePath: string,
    servicePort: number,
    request: {},
    numericEnums: boolean,
    minifyJson: boolean,
  ) => FetchParameters,
  responseDecoder: (
    rpc: protobuf.Method,
    ok: boolean,
    response: Buffer | ArrayBuffer,
  ) => {},
  numericEnums: boolean,
  minifyJson: boolean,
) {
  const fetch = hasWindowFetch()
    ? window.fetch
    : (fetchNode as unknown as NodeFetchType);

  const serviceStub: FallbackServiceStub = {
    // close method should close all cancel controllers. If this feature request in the future, we can have a cancelControllerFactory that tracks created cancel controllers, and abort them all in close method.
    close: () => {
      return {cancel: () => {}};
    },
  };
  for (const [rpcName, rpc] of Object.entries(rpcs)) {
    serviceStub[rpcName] = (
      request: {},
      options?: {[name: string]: string},
      _metadata?: {} | Function,
      callback?: Function,
    ) => {
      options ??= {};

      // We cannot use async-await in this function because we need to return the canceller object as soon as possible.
      // Using plain old promises instead.

      let fetchParameters: FetchParameters;
      try {
        fetchParameters = requestEncoder(
          rpc,
          protocol,
          servicePath,
          servicePort,
          request,
          numericEnums,
          minifyJson,
        );
      } catch (err) {
        // we could not encode parameters; pass error to the callback
        // and return a no-op canceler object.
        if (callback) {
          callback(err);
        }
        return {
          cancel() {},
        };
      }

      const cancelController = hasAbortController()
        ? new AbortController()
        : new NodeAbortController();
      const cancelSignal = cancelController.signal as AbortSignal;
      let cancelRequested = false;
      const url = fetchParameters.url;
      const headers = fetchParameters.headers;
      for (const key of Object.keys(options)) {
        headers[key] = options[key][0];
      }
      const streamArrayParser = new StreamArrayParser(rpc);

      auth
        .getRequestHeaders()
        .then(authHeader => {
          const fetchRequest: RequestInit = {
            headers: {
              ...authHeader,
              ...headers,
            },
            body: fetchParameters.body as string | Buffer | undefined,
            method: fetchParameters.method,
            signal: cancelSignal,
          };
          if (agentOption) {
            fetchRequest.agent = agentOption;
          }
          if (
            fetchParameters.method === 'GET' ||
            fetchParameters.method === 'DELETE'
          ) {
            delete fetchRequest['body'];
          }
          return fetch(url, fetchRequest as {});
        })
        .then((response: Response | NodeFetchResponse) => {
          if (response.ok && rpc.responseStream) {
            pipeline(
              response.body as PipelineSource<unknown>,
              streamArrayParser,
              (err: unknown) => {
                if (
                  err &&
                  (!cancelRequested ||
                    (err instanceof Error && err.name !== 'AbortError'))
                ) {
                  if (callback) {
                    callback(err);
                  }
                  streamArrayParser.emit('error', err);
                }
              },
            );
            return;
          } else {
            return Promise.all([
              Promise.resolve(response.ok),
              response.arrayBuffer(),
            ])
              .then(([ok, buffer]: [boolean, Buffer | ArrayBuffer]) => {
                const response = responseDecoder(rpc, ok, buffer);
                callback!(null, response);
              })
              .catch((err: Error) => {
                if (!cancelRequested || err.name !== 'AbortError') {
                  if (rpc.responseStream) {
                    if (callback) {
                      callback(err);
                    }
                    streamArrayParser.emit('error', err);
                  } else if (callback) {
                    callback(err);
                  } else {
                    throw err;
                  }
                }
              });
          }
        })
        .catch((err: unknown) => {
          if (rpc.responseStream) {
            if (callback) {
              callback(err);
            }
            streamArrayParser.emit('error', err);
          } else if (callback) {
            callback(err);
          } else {
            throw err;
          }
        });

      if (rpc.responseStream) {
        return streamArrayParser;
      }
      return {
        cancel: () => {
          cancelRequested = true;
          cancelController.abort();
        },
      };
    };
  }

  return serviceStub;
}<|MERGE_RESOLUTION|>--- conflicted
+++ resolved
@@ -22,13 +22,10 @@
   RequestInit,
 } from 'node-fetch' with {'resolution-mode': 'import'};
 import {AbortController as NodeAbortController} from 'abort-controller';
-<<<<<<< HEAD
 
 import {AuthClient, GoogleAuth} from 'google-auth-library';
 
-=======
 import type nodeFetch from 'node-fetch' with {'resolution-mode': 'import'};
->>>>>>> fc3eeaa5
 import {hasWindowFetch, hasAbortController, isNodeJS} from './featureDetection';
 import {StreamArrayParser} from './streamArrayParser';
 import {pipeline, PipelineSource} from 'stream';
@@ -68,7 +65,7 @@
     request: {},
     options?: {},
     metadata?: {},
-    callback?: (err?: Error, response?: {} | undefined) => void,
+    callback?: (err?: Error, response?: {} | undefined) => void
   ) => StreamArrayParser | {cancel: () => void};
 }
 
@@ -94,15 +91,15 @@
     servicePort: number,
     request: {},
     numericEnums: boolean,
-    minifyJson: boolean,
+    minifyJson: boolean
   ) => FetchParameters,
   responseDecoder: (
     rpc: protobuf.Method,
     ok: boolean,
-    response: Buffer | ArrayBuffer,
+    response: Buffer | ArrayBuffer
   ) => {},
   numericEnums: boolean,
-  minifyJson: boolean,
+  minifyJson: boolean
 ) {
   const fetch = hasWindowFetch()
     ? window.fetch
@@ -119,7 +116,7 @@
       request: {},
       options?: {[name: string]: string},
       _metadata?: {} | Function,
-      callback?: Function,
+      callback?: Function
     ) => {
       options ??= {};
 
@@ -135,7 +132,7 @@
           servicePort,
           request,
           numericEnums,
-          minifyJson,
+          minifyJson
         );
       } catch (err) {
         // we could not encode parameters; pass error to the callback
@@ -199,7 +196,7 @@
                   }
                   streamArrayParser.emit('error', err);
                 }
-              },
+              }
             );
             return;
           } else {
