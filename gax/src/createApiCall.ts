--- conflicted
+++ resolved
@@ -111,38 +111,11 @@
           retry.retryCodes.length > 0 &&
           retry.shouldRetryFn
         ) {
-<<<<<<< HEAD
-          throw new Error(
-            'Only one of retryCodes or shouldRetryFn may be defined'
-=======
           warn(
             'either_retrycodes_or_shouldretryfn',
             'Only one of retryCodes or shouldRetryFn may be defined. Ignoring retryCodes.'
->>>>>>> 45075c66
           );
           retry.retryCodes = [];
-        }
-        if (!streaming && retry) {
-          if (retry.shouldRetryFn) {
-            throw new Error(
-              'Using a function to determine retry eligibility is only supported with server streaming calls'
-            );
-          }
-          if (retry.getResumptionRequestFn) {
-            throw new Error(
-              'Resumption strategy can only be used with server streaming retries'
-            );
-          }
-          if (retry.retryCodes && retry.retryCodes.length > 0) {
-            retry.backoffSettings.initialRpcTimeoutMillis ??=
-              thisSettings.timeout;
-            return retryable(
-              func,
-              thisSettings.retry!,
-              thisSettings.otherArgs as GRPCCallOtherArgs,
-              thisSettings.apiName
-            );
-          }
         }
         if (!streaming && retry) {
           if (retry.shouldRetryFn) {
