--- conflicted
+++ resolved
@@ -36,40 +36,6 @@
 'use strict';
 
 /**
-<<<<<<< HEAD
-=======
- * @param {Object} settings - An object containing parameters of this settings.
- * @param {number} settings.timeout - The client-side timeout for API calls.
- *   This parameter is ignored for retrying calls.
- * @param {RetryOptions} settings.retry - The configuration for retrying upon
- *   transient error. If set to null, this call will not retry.
- * @param {boolean} settings.flattenPages - If there is no `pageDescriptor`,
- *   this attrbute has no meaning. Otherwise, determines whether a page streamed
- *   response should make the page structure transparent to the user by
- *   flattening the repeated field in the returned generator.
- * @param {number} settings.pageToken - If there is no `pageDescriptor`,
- *   this attribute has no meaning. Otherwise, determines the page token used in
- *   the page streaming request.
- * @param {Object} settings.otherArgs - Additional arguments to be passed to
- *   the API calls.
- *
- * @constructor
- */
-function CallSettings(settings) {
-  settings = settings || {};
-  this.timeout = settings.timeout || 30 * 1000;
-  this.retry = settings.retry;
-  this.flattenPages =
-      ('flattenPages' in settings) ? settings.flattenPages : true;
-  this.pageToken = settings.pageToken;
-  this.otherArgs = settings.otherArgs || {};
-  this.bundleOptions = settings.bundleOptions;
-  this.isBundling = ('isBundling' in settings) ? settings.isBundling : true;
-}
-exports.CallSettings = CallSettings;
-
-/**
->>>>>>> f6883f16
  * Encapsulates the overridable settings for a particular API call.
  *
  * ``CallOptions`` is an optional arg for all GAX API calls.  It is used to
@@ -138,32 +104,11 @@
  */
 
 /**
-<<<<<<< HEAD
- * The type of gRPC streaming.
- * @enum {number}
- */
-var StreamType = {
-  /** Client sends a single request, server streams responses. */
-  SERVER_STREAMING: 1,
-
-  /** Client streams requests, server returns a single response. */
-  CLIENT_STREAMING: 2,
-
-  /** Both client and server stream objects. */
-  BIDI_STREAMING: 3
-};
-
-exports.StreamType = StreamType;
-
-/**
  * @param {Object} settings - An object containing parameters of this settings.
  * @param {number} settings.timeout - The client-side timeout for API calls.
  *   This parameter is ignored for retrying calls.
  * @param {RetryOptions} settings.retry - The configuration for retrying upon
  *   transient error. If set to null, this call will not retry.
- * @param {PageDescriptor} settings.pageDescriptor - indicates the structure
- *   of page streaming to be performed. If set to null, page streaming
- *   is disabled.
  * @param {boolean} settings.flattenPages - If there is no `pageDescriptor`,
  *   this attrbute has no meaning. Otherwise, determines whether a page streamed
  *   response should make the page structure transparent to the user by
@@ -171,8 +116,6 @@
  * @param {number} settings.pageToken - If there is no `pageDescriptor`,
  *   this attribute has no meaning. Otherwise, determines the page token used in
  *   the page streaming request.
- * @param {Object} settings.bundler - orchestrates bundling. If null, bundling
- *   is not performed.
  * @param {Object} settings.otherArgs - Additional arguments to be passed to
  *   the API calls.
  *
@@ -181,51 +124,15 @@
 function CallSettings(settings) {
   settings = settings || {};
   this.timeout = settings.timeout || 30 * 1000;
-  if (!settings.streaming ||
-      settings.streaming.type === StreamType.SERVER_STREAMING) {
-    this.retry = settings.retry;
-  }
-  this.descriptor = settings.descriptor;
-  this.pageDescriptor = settings.pageDescriptor;
+  this.retry = settings.retry;
   this.flattenPages =
       ('flattenPages' in settings) ? settings.flattenPages : true;
   this.pageToken = settings.pageToken;
-  this.bundler = settings.bundler;
-  this.streaming = settings.streaming;
   this.otherArgs = settings.otherArgs || {};
+  this.bundleOptions = settings.bundleOptions;
+  this.isBundling = ('isBundling' in settings) ? settings.isBundling : true;
 }
 exports.CallSettings = CallSettings;
-=======
- * Holds values used to configure bundling.
- *
- * The xxxThreshold attributes are used to configure when the bundled request
- * should be made. All properties default to 0.
- *
- * @typedef {Object} BundleOptions
- * @property {number} elementCountThreshold - the bundled request will be sent
- *   once the count of outstanding elements in the repeated field reaches this
- *   value.
- * @property {number} elementCountLimit - represents a hard limit on the
- *   number of elements in the repeated field of the bundle; if adding a request
- *   to a bundle would exceed this value, the bundle is sent and the new request
- *   is added to a fresh bundle. It is invalid for a single request to exceed
- *   this limit.
- * @property {number} requestByteThreshold - the bundled request will be sent
- *   once the count of bytes in the request reaches this value. Note that this
- *   value is pessimistically approximated by summing the bytesizes of the
- *   elements in the repeated field, and therefore may be an
- *   under-approximation.
- * @property {number} requestByteLimit - represents a hard limit on the size
- *   of the bundled request; if adding a request to a bundle would exceed this
- *   value, the bundle is sent and the new request is added to a fresh bundle.
- *   It is invalid for a single request to exceed this limit. Note that this
- *   value is pessimistically approximated by summing the bytesizes of the
- *   elements in the repeated field, with a buffer applied to correspond to
- *   the resulting under-approximation.
- * @property {number} delayThreshold - the bundled request will be sent this
- *   amount of time after the first element in the bundle was added to it.
- */
->>>>>>> f6883f16
 
 /**
  * Returns a new CallSettings merged from this and a CallOptions object.
@@ -281,14 +188,8 @@
     bundleOptions: this.bundleOptions,
     flattenPages: flattenPages,
     pageToken: pageToken,
-<<<<<<< HEAD
-    bundler: bundler,
-    streaming: this.streaming,
-    otherArgs: otherArgs});
-=======
     otherArgs: otherArgs,
     isBundling: isBundling});
->>>>>>> f6883f16
 };
 
 /**
@@ -389,17 +290,6 @@
   };
 }
 exports.createBundleOptions = createBundleOptions;
-
-/**
- * Describes the structure of gRPC streaming call.
- * @constructor
- * @param {StreamType} streamType - the type of streaming.
- */
-function StreamDescriptor(streamType) {
-  this.type = streamType;
-}
-
-exports.StreamDescriptor = StreamDescriptor;
 
 /**
  * Helper for {@link constructSettings}
@@ -536,37 +426,14 @@
  * @param {Object.<string, string[]>} retryNames - A dictionary mapping the strings
  *   referring to response status codes to objects representing
  *   those codes.
-<<<<<<< HEAD
- * @param {Object.<string, PageDescriptor>} pageDescriptors -
- *   A dictionary of method names to {@link PageDescriptor} objects for methods that
- *   are page streaming-enabled.
- * @param {Object.<string, BundleDescriptor>} bundleDescriptors -
- *   A dictionary of method names to {@link BundleDescriptor} objects for methods that
- *   are bundling-enabled.
  * @param {Object} otherArgs - the non-request arguments to be passed to the API
-=======
-   * @param {Object} otherArgs - the non-request arguments to be passed to the API
->>>>>>> f6883f16
  *   calls.
- * @param {Object.<string, StreamDescriptor>} streamDescriptors -
- *   A dictionary of method names to {@link StreamDescriptor} objecs for methods that
- *   are gRPC-streaming-enabled.
- *   Note that this argument is placed at the end to not break existing code.
- *   TODO: fix the interface to merge those descriptors into a single place.
  * @return {Object} A mapping from method name to CallSettings, or null if the
  *   service is not found in the config.
  */
 exports.constructSettings = function constructSettings(
     serviceName, clientConfig, configOverrides,
-<<<<<<< HEAD
-    retryNames, pageDescriptors, bundleDescriptors, otherArgs,
-    streamDescriptors) {
-  pageDescriptors = pageDescriptors || {};
-  bundleDescriptors = bundleDescriptors || {};
-  streamDescriptors = streamDescriptors || {};
-=======
     retryNames, otherArgs) {
->>>>>>> f6883f16
   otherArgs = otherArgs || {};
   var defaults = {};
 
@@ -608,14 +475,8 @@
     defaults[jsName] = new CallSettings({
       timeout: timeout,
       retry: retry,
-<<<<<<< HEAD
-      pageDescriptor: pageDescriptors[jsName] || null,
-      bundler: constructBundling(bundlingConfig, bundleDescriptors[jsName]),
-      streaming: streamDescriptors[jsName] || null,
-=======
       bundleOptions:
         bundlingConfig ? createBundleOptions(bundlingConfig) : null,
->>>>>>> f6883f16
       otherArgs: otherArgs
     });
   }
