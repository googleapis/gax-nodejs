--- conflicted
+++ resolved
@@ -312,103 +312,6 @@
     });
   });
 
-<<<<<<< HEAD
-  describe('apiCall return StreamArrayParser', () => {
-    const protos_path = path.resolve(__dirname, '..', 'fixtures', 'user.proto');
-    const root = protobuf.loadSync(protos_path);
-    const UserService = root.lookupService('UserService');
-    UserService.resolveAll();
-    const streamMethod = UserService.methods['RunQuery'];
-    it('forwards data, end event', done => {
-      const spy = sinon.spy((...args: Array<{}>) => {
-        assert.strictEqual(args.length, 3);
-        const s = new StreamArrayParser(streamMethod);
-        s.push({resources: [1, 2]});
-        s.push({resources: [3, 4, 5]});
-        s.push(null);
-        return s;
-      });
-      const apiCall = createApiCallStreaming(
-        spy,
-        streaming.StreamType.SERVER_STREAMING
-      );
-      const s = apiCall({}, undefined);
-      assert.strictEqual(s.readable, true);
-      assert.strictEqual(s.writable, false);
-      const actualResults: Array<{resources: Array<number>}> = [];
-      s.on('data', data => {
-        actualResults.push(data);
-      });
-      s.on('end', () => {
-        assert.strictEqual(
-          JSON.stringify(actualResults),
-          JSON.stringify([{resources: [1, 2]}, {resources: [3, 4, 5]}])
-        );
-        done();
-      });
-    });
-
-    it('forwards error event', done => {
-      const spy = sinon.spy((...args: Array<{}>) => {
-        assert.strictEqual(args.length, 3);
-        const s = new StreamArrayParser(streamMethod);
-        s.push({resources: [1, 2]});
-        s.push(null);
-        s.emit('error', new Error('test error'));
-        return s;
-      });
-      const apiCall = createApiCallStreaming(
-        spy,
-        streaming.StreamType.SERVER_STREAMING
-      );
-      const s = apiCall({}, undefined);
-      assert.strictEqual(s.readable, true);
-      assert.strictEqual(s.writable, false);
-      s.on('error', err => {
-        assert(err instanceof Error);
-        assert.deepStrictEqual(err.message, 'test error');
-        done();
-      });
-    });
-
-    it('cancels StreamArrayParser in the middle', done => {
-      function schedulePush(s: StreamArrayParser, c: number) {
-        const intervalId = setInterval(() => {
-          s.push(c);
-          c++;
-        }, 10);
-        s.on('finish', () => {
-          clearInterval(intervalId);
-        });
-      }
-      const cancelError = new Error('cancelled');
-      const spy = sinon.spy((...args: Array<{}>) => {
-        assert.strictEqual(args.length, 3);
-        const s = new StreamArrayParser(streamMethod);
-        schedulePush(s, 0);
-        return s;
-      });
-      const apiCall = createApiCallStreaming(
-        //@ts-ignore
-        spy,
-        streaming.StreamType.SERVER_STREAMING
-      );
-      const s = apiCall({}, undefined);
-      let counter = 0;
-      const expectedCount = 5;
-      s.on('data', data => {
-        assert.strictEqual(data, counter);
-        counter++;
-        if (counter === expectedCount) {
-          s.cancel();
-        } else if (counter > expectedCount) {
-          done(new Error('should not reach'));
-        }
-      });
-      s.on('end', () => {
-        done();
-      });
-=======
   it('emit response when stream received metadata event', done => {
     const responseMetadata = {metadata: true};
     const expectedStatus = {code: 0, metadata: responseMetadata};
@@ -552,7 +455,104 @@
       check();
       assert.strictEqual(dataCallback.callCount, 0);
       assert.strictEqual(responseCallback.callCount, 1);
->>>>>>> 24b17dd4
+    });
+  });
+});
+
+describe('apiCall return StreamArrayParser', () => {
+  const protos_path = path.resolve(__dirname, '..', 'fixtures', 'user.proto');
+  const root = protobuf.loadSync(protos_path);
+  const UserService = root.lookupService('UserService');
+  UserService.resolveAll();
+  const streamMethod = UserService.methods['RunQuery'];
+  it('forwards data, end event', done => {
+    const spy = sinon.spy((...args: Array<{}>) => {
+      assert.strictEqual(args.length, 3);
+      const s = new StreamArrayParser(streamMethod);
+      s.push({resources: [1, 2]});
+      s.push({resources: [3, 4, 5]});
+      s.push(null);
+      return s;
+    });
+    const apiCall = createApiCallStreaming(
+      spy,
+      streaming.StreamType.SERVER_STREAMING
+    );
+    const s = apiCall({}, undefined);
+    assert.strictEqual(s.readable, true);
+    assert.strictEqual(s.writable, false);
+    const actualResults: Array<{resources: Array<number>}> = [];
+    s.on('data', data => {
+      actualResults.push(data);
+    });
+    s.on('end', () => {
+      assert.strictEqual(
+        JSON.stringify(actualResults),
+        JSON.stringify([{resources: [1, 2]}, {resources: [3, 4, 5]}])
+      );
+      done();
+    });
+  });
+
+  it('forwards error event', done => {
+    const spy = sinon.spy((...args: Array<{}>) => {
+      assert.strictEqual(args.length, 3);
+      const s = new StreamArrayParser(streamMethod);
+      s.push({resources: [1, 2]});
+      s.push(null);
+      s.emit('error', new Error('test error'));
+      return s;
+    });
+    const apiCall = createApiCallStreaming(
+      spy,
+      streaming.StreamType.SERVER_STREAMING
+    );
+    const s = apiCall({}, undefined);
+    assert.strictEqual(s.readable, true);
+    assert.strictEqual(s.writable, false);
+    s.on('error', err => {
+      assert(err instanceof Error);
+      assert.deepStrictEqual(err.message, 'test error');
+      done();
+    });
+  });
+
+  it('cancels StreamArrayParser in the middle', done => {
+    function schedulePush(s: StreamArrayParser, c: number) {
+      const intervalId = setInterval(() => {
+        s.push(c);
+        c++;
+      }, 10);
+      s.on('finish', () => {
+        clearInterval(intervalId);
+      });
+    }
+    const cancelError = new Error('cancelled');
+    const spy = sinon.spy((...args: Array<{}>) => {
+      assert.strictEqual(args.length, 3);
+      const s = new StreamArrayParser(streamMethod);
+      schedulePush(s, 0);
+      return s;
+    });
+    const apiCall = createApiCallStreaming(
+      //@ts-ignore
+      spy,
+      streaming.StreamType.SERVER_STREAMING
+    );
+    const s = apiCall({}, undefined);
+    let counter = 0;
+    const expectedCount = 5;
+    s.on('data', data => {
+      assert.strictEqual(data, counter);
+      counter++;
+      if (counter === expectedCount) {
+        s.cancel();
+      } else if (counter > expectedCount) {
+        done(new Error('should not reach'));
+      }
+    });
+    s.on('end', () => {
+      done();
     });
   });
 });