--- conflicted
+++ resolved
@@ -214,15 +214,7 @@
     });
   });
 
-<<<<<<< HEAD
   describe('loadProto', () => {
-=======
-  (USE_GRPC_JS ? describe.skip : describe)('loadProto', () => {
-    const TEST_FILE = path.join(
-        'fixtures', 'google', 'example', 'library', 'v1', 'library.proto');
-    // const RESOLVED_TEST_FILE = path.resolve(`../`)
-    const TEST_PATH = path.resolve(__dirname, '../../test');
->>>>>>> 69f11345
     const grpcClient = gaxGrpc();
     const TEST_FILE =
         path.join('google', 'example', 'library', 'v1', 'library.proto');
