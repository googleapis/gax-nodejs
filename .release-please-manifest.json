--- conflicted
+++ resolved
@@ -1,10 +1,5 @@
 {
-<<<<<<< HEAD
-  "gax": "4.4.1",
+  "gax": "4.5.0",
   "tools": "0.4.6",
   "logging-utils": "0.0.0"
-=======
-  "gax": "4.5.0",
-  "tools": "0.4.6"
->>>>>>> 9efaf46e
 }