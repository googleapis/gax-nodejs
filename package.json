{
  "name": "google-gax",
  "version": "1.1.5",
  "description": "Google API Extensions",
  "main": "build/src/index.js",
  "types": "build/src/index.d.ts",
  "files": [
    "build/src",
    "protos"
  ],
  "dependencies": {
    "@grpc/grpc-js": "^0.5.2",
    "@grpc/proto-loader": "^0.5.1",
    "duplexify": "^3.6.0",
    "google-auth-library": "^5.0.0",
    "is-stream-ended": "^0.1.4",
    "lodash.at": "^4.6.0",
    "lodash.has": "^4.5.2",
    "protobufjs": "^6.8.8",
    "retry-request": "^4.0.0",
    "semver": "^6.0.0",
    "walkdir": "^0.4.0"
  },
  "devDependencies": {
    "@compodoc/compodoc": "^1.1.7",
    "@types/chai": "^4.1.3",
    "@types/execa": "^0.9.0",
    "@types/lodash.at": "^4.6.4",
    "@types/lodash.has": "^4.5.4",
    "@types/mocha": "^5.2.1",
    "@types/ncp": "^2.0.1",
    "@types/node": "^10.3.2",
    "@types/proxyquire": "^1.3.28",
    "@types/pumpify": "^1.4.1",
    "@types/rimraf": "^2.0.2",
    "@types/semver": "^6.0.0",
    "@types/sinon": "^7.0.0",
    "@types/source-map-support": "^0.5.0",
    "@types/through2": "^2.0.33",
    "chai": "*",
    "codecov": "^3.1.0",
<<<<<<< HEAD
    "download": "^7.1.0",
    "eslint": "^5.9.0",
    "eslint-config-prettier": "^4.0.0",
=======
    "eslint": "^6.0.0",
    "eslint-config-prettier": "^6.0.0",
>>>>>>> d7094c11
    "eslint-plugin-node": "^9.0.0",
    "eslint-plugin-prettier": "^3.0.0",
    "execa": "^1.0.0",
    "file-loader": "^4.0.0",
    "fs-extra": "^8.0.0",
    "google-proto-files": "^1.0.0",
    "gts": "^1.0.0",
    "intelli-espower-loader": "^1.0.1",
    "is-docker": "^2.0.0",
    "json-loader": "^0.5.7",
    "karma": "^4.1.0",
    "karma-child-process": "^1.0.3",
    "karma-chrome-launcher": "^2.2.0",
    "karma-coverage": "^1.1.2",
    "karma-mocha": "^1.3.0",
    "karma-remap-coverage": "^0.1.5",
    "karma-sourcemap-loader": "^0.3.7",
    "karma-webpack": "^4.0.2",
    "linkinator": "^1.5.0",
    "mocha": "^6.1.4",
    "ncp": "^2.0.0",
    "null-loader": "^3.0.0",
    "nyc": "^14.0.0",
    "pegjs": "~0.10.0",
    "prettier": "^1.15.2",
    "proxyquire": "^2.0.1",
    "pumpify": "^1.5.1",
    "puppeteer": "^1.18.0",
    "rimraf": "^2.6.2",
    "sinon": "^7.0.0",
    "source-map-support": "^0.5.6",
    "stream-events": "^1.0.4",
    "tar": "^4.4.10",
    "through2": "^3.0.0",
    "ts-loader": "^6.0.3",
    "typescript": "~3.5.0",
    "webpack": "^4.34.0",
    "webpack-cli": "^3.3.4"
  },
  "scripts": {
    "codecov": "nyc mocha build/test --reporter spec --slow 500 && codecov",
    "docs": "compodoc src/",
    "gen-parser": "pegjs src/pathTemplateParser.pegjs",
    "pretest": "npm run prepare",
    "test": "nyc mocha build/test",
    "lint": "gts check && eslint samples/*.js samples/**/*.js",
    "clean": "gts clean",
    "compile": "pbjs -t json ./protos/google/longrunning/operations.proto -p ./protos > pbjs-genfiles/operations.json && tsc -p . && cp src/*.json build/src && cp src/*.js build/src",
    "fix": "gts fix && eslint --fix samples/*.js samples/**/*.js",
    "prepare": "tsc -p tools && node ./build/tools/prepublish.js && npm run compile",
    "posttest": "npm run lint",
    "system-test": "nyc mocha build/system-test/test.*.js --timeout 120000",
    "samples-test": "echo no sample tests 😱",
    "docs-test": "linkinator docs",
    "predocs-test": "npm run docs",
    "browser-test": "karma start"
  },
  "repository": "googleapis/gax-nodejs",
  "keywords": [
    "grpc"
  ],
  "author": "Google API Authors",
  "license": "BSD-3-Clause",
  "bugs": {
    "url": "https://github.com/googleapis/gax-nodejs/issues"
  },
  "homepage": "https://github.com/googleapis/gax-nodejs#readme",
  "engines": {
    "node": ">=8.10.0"
  },
  "nyc": {
    "exclude": [
      "build/system-test/**",
      ".system-test-run/**"
    ]
  },
  "browser": "build/src/browser.js"
}<|MERGE_RESOLUTION|>--- conflicted
+++ resolved
@@ -39,14 +39,9 @@
     "@types/through2": "^2.0.33",
     "chai": "*",
     "codecov": "^3.1.0",
-<<<<<<< HEAD
     "download": "^7.1.0",
-    "eslint": "^5.9.0",
-    "eslint-config-prettier": "^4.0.0",
-=======
     "eslint": "^6.0.0",
     "eslint-config-prettier": "^6.0.0",
->>>>>>> d7094c11
     "eslint-plugin-node": "^9.0.0",
     "eslint-plugin-prettier": "^3.0.0",
     "execa": "^1.0.0",
