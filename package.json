--- conflicted
+++ resolved
@@ -2,7 +2,6 @@
   "name": "gax-nodejs",
   "private": true,
   "description": "Google API Extensions",
-<<<<<<< HEAD
   "main": "build/src/index.js",
   "types": "build/src/index.d.ts",
   "files": [
@@ -59,8 +58,6 @@
     "webpack": "^4.0.0",
     "webpack-cli": "^4.0.0"
   },
-=======
->>>>>>> 8d962912
   "scripts": {
     "test": "echo \"Please go into tools/ and gax/ to run tests separately\" && exit 1"
   },
