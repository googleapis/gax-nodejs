{
  "name": "google-gax",
  "version": "0.25.6",
  "description": "Google API Extensions",
  "main": "build/src/index.js",
  "types": "build/src/index.d.ts",
  "files": [
    "build/src"
  ],
  "dependencies": {
    "@grpc/grpc-js": "^0.3.0",
    "@grpc/proto-loader": "^0.5.0",
    "duplexify": "^3.6.0",
    "google-auth-library": "^3.0.0",
    "google-proto-files": "^0.20.0",
    "grpc": "^1.16.0",
    "grpc-gcp": "^0.1.1",
    "is-stream-ended": "^0.1.4",
    "lodash.at": "^4.6.0",
    "lodash.has": "^4.5.2",
    "protobufjs": "^6.8.8",
    "retry-request": "^4.0.0",
    "semver": "^6.0.0",
    "walkdir": "^0.3.2"
  },
  "devDependencies": {
    "@compodoc/compodoc": "^1.1.7",
    "@types/chai": "^4.1.3",
    "@types/execa": "^0.9.0",
    "@types/lodash.at": "^4.6.4",
    "@types/lodash.has": "^4.5.4",
    "@types/mocha": "^5.2.1",
    "@types/ncp": "^2.0.1",
    "@types/node": "^10.3.2",
    "@types/proxyquire": "^1.3.28",
    "@types/pumpify": "^1.4.1",
    "@types/rimraf": "^2.0.2",
    "@types/semver": "^6.0.0",
    "@types/sinon": "^7.0.0",
    "@types/source-map-support": "^0.5.0",
    "@types/through2": "^2.0.33",
    "chai": "*",
    "codecov": "^3.1.0",
    "cross-env": "^5.2.0",
    "eslint": "^5.9.0",
    "eslint-config-prettier": "^4.0.0",
    "eslint-plugin-node": "^8.0.0",
    "eslint-plugin-prettier": "^3.0.0",
    "execa": "^1.0.0",
    "gts": "^0.9.0",
    "intelli-espower-loader": "^1.0.1",
    "linkinator": "^1.1.2",
    "mocha": "^6.1.0",
<<<<<<< HEAD
    "ncp": "^2.0.0",
    "nyc": "^13.1.0",
=======
    "nyc": "^14.0.0",
>>>>>>> 8210ab29
    "pegjs": "~0.10.0",
    "prettier": "^1.15.2",
    "proxyquire": "^2.0.1",
    "pumpify": "^1.5.1",
    "rimraf": "^2.6.2",
    "sinon": "^7.0.0",
    "source-map-support": "^0.5.6",
    "stream-events": "^1.0.4",
    "through2": "^3.0.0",
    "typescript": "~3.4.0"
  },
  "scripts": {
    "codecov": "nyc mocha build/test --reporter spec --slow 500 && codecov",
    "docs": "compodoc src/",
    "gen-parser": "pegjs src/pathTemplateParser.pegjs",
    "pretest": "npm run compile",
    "test": "cross-env GOOGLE_CLOUD_USE_GRPC_JS=1 nyc mocha build/test && mocha build/test",
    "lint": "gts check && eslint samples/*.js samples/**/*.js",
    "clean": "gts clean",
    "compile": "tsc -p . && cp src/*.json build/src && cp src/*.js build/src",
    "fix": "gts fix && eslint --fix samples/*.js samples/**/*.js",
    "prepare": "npm run compile",
    "posttest": "npm run lint",
    "system-test": "nyc mocha build/system-test/test.*.js --timeout 120000",
    "samples-test": "echo no sample tests 😱",
    "docs-test": "linkinator docs -r --skip www.googleapis.com",
    "predocs-test": "npm run docs"
  },
  "repository": "googleapis/gax-nodejs",
  "keywords": [
    "grpc"
  ],
  "author": "Google API Authors",
  "license": "BSD-3-Clause",
  "bugs": {
    "url": "https://github.com/googleapis/gax-nodejs/issues"
  },
  "homepage": "https://github.com/googleapis/gax-nodejs#readme",
  "engines": {
    "node": ">=6.0.0"
  },
  "nyc": {
    "exclude": [
      "build/system-test/**",
      ".system-test-run/**"
    ]
  }
}<|MERGE_RESOLUTION|>--- conflicted
+++ resolved
@@ -51,12 +51,8 @@
     "intelli-espower-loader": "^1.0.1",
     "linkinator": "^1.1.2",
     "mocha": "^6.1.0",
-<<<<<<< HEAD
     "ncp": "^2.0.0",
-    "nyc": "^13.1.0",
-=======
     "nyc": "^14.0.0",
->>>>>>> 8210ab29
     "pegjs": "~0.10.0",
     "prettier": "^1.15.2",
     "proxyquire": "^2.0.1",
