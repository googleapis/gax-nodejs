--- conflicted
+++ resolved
@@ -10,13 +10,8 @@
     "extend": "^3.0.0",
     "globby": "^8.0.0",
     "google-auto-auth": "^0.9.0",
-<<<<<<< HEAD
-    "google-proto-files": "^0.14.1",
+    "google-proto-files": "^0.15.0",
     "grpc": "~1.9.1",
-=======
-    "google-proto-files": "^0.15.0",
-    "grpc": "~1.7.2",
->>>>>>> 69637383
     "is-stream-ended": "^0.1.0",
     "lodash": "^4.17.2",
     "protobufjs": "^6.8.0",
