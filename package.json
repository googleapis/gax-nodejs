--- conflicted
+++ resolved
@@ -13,12 +13,7 @@
     "@grpc/proto-loader": "^0.5.0",
     "duplexify": "^3.6.0",
     "google-auth-library": "^3.0.0",
-<<<<<<< HEAD
-    "grpc": "^1.16.0",
-=======
-    "google-proto-files": "^0.20.0",
     "grpc": "1.20.0",
->>>>>>> 55b4d3b0
     "grpc-gcp": "^0.1.1",
     "is-stream-ended": "^0.1.4",
     "lodash.at": "^4.6.0",
@@ -51,12 +46,9 @@
     "eslint-config-prettier": "^4.0.0",
     "eslint-plugin-node": "^8.0.0",
     "eslint-plugin-prettier": "^3.0.0",
-<<<<<<< HEAD
+    "execa": "^1.0.0",
     "fs-extra": "^7.0.1",
     "google-proto-files": "^0.20.0",
-=======
-    "execa": "^1.0.0",
->>>>>>> 55b4d3b0
     "gts": "^0.9.0",
     "intelli-espower-loader": "^1.0.1",
     "linkinator": "^1.1.2",
