{
  "name": "google-gax",
  "version": "0.20.0",
  "description": "Google API Extensions",
  "main": "build/src/index.js",
  "types": "build/src/index.d.ts",
  "files": [
    "build/src"
  ],
  "dependencies": {
    "@grpc/grpc-js": "^0.3.0",
    "@grpc/proto-loader": "^0.3.0",
    "duplexify": "^3.6.0",
<<<<<<< HEAD
    "globby": "^8.0.1",
=======
    "extend": "^3.0.1",
>>>>>>> c315944b
    "google-auth-library": "^2.0.0",
    "google-proto-files": "^0.17.0",
    "grpc": "^1.15.1",
    "is-stream-ended": "^0.1.4",
    "lodash.at": "^4.6.0",
    "lodash.has": "^4.5.2",
    "protobufjs": "^6.8.8",
    "retry-request": "^4.0.0",
    "semver": "^5.5.1",
    "walkdir": "0.0.12"
  },
  "devDependencies": {
    "@types/chai": "^4.1.3",
    "@types/duplexify": "^3.5.0",
<<<<<<< HEAD
    "@types/globby": "^8.0.0",
=======
    "@types/extend": "^3.0.0",
>>>>>>> c315944b
    "@types/lodash.at": "^4.6.4",
    "@types/lodash.has": "^4.5.4",
    "@types/mocha": "^5.2.1",
    "@types/node": "^10.3.2",
    "@types/proxyquire": "^1.3.28",
    "@types/pumpify": "^1.4.1",
    "@types/rimraf": "^2.0.2",
    "@types/semver": "^5.5.0",
    "@types/sinon": "^5.0.1",
    "@types/source-map-support": "^0.4.1",
    "@types/through2": "^2.0.33",
    "chai": "*",
    "codecov": "^3.1.0",
    "gts": "^0.8.0",
    "ink-docstrap": "^1.3.2",
    "intelli-espower-loader": "^1.0.1",
    "istanbul": "~0.4.5",
    "jsdoc": "^3.5.5",
    "mocha": "~5.2.0",
    "nyc": "^13.1.0",
    "pegjs": "~0.10.0",
    "proxyquire": "^2.0.1",
    "pumpify": "^1.5.1",
    "rimraf": "^2.6.2",
    "sinon": "^7.0.0",
    "source-map-support": "^0.5.6",
    "stream-events": "^1.0.4",
    "through2": "^3.0.0",
    "typescript": "~3.1.5"
  },
  "scripts": {
    "codecov": "istanbul test ./node_modules/mocha/bin/_mocha -- build/test --reporter spec --slow 500 && ./node_modules/codecov/bin/codecov",
    "docs": "echo no docs 📗",
    "gen-parser": "pegjs lib/path_template_parser.pegjs",
    "test": "npm run test-only",
    "test-only": "istanbul test ./node_modules/mocha/bin/_mocha -- build/test --reporter spec --slow 500",
    "publish-gh-pages": "bash ./publish-gh-pages.sh",
    "lint": "gts check",
    "clean": "gts clean",
    "compile": "tsc -p . && cp src/operations_client_config.json build/src",
    "fix": "gts fix",
    "prepare": "npm run compile",
    "pretest-only": "npm run compile",
    "posttest": "npm run lint",
    "system-test": "nyc mocha --timeout 1200000 build/system-test/system.js",
    "samples-test": "echo no sample tests 😱"
  },
  "repository": "googleapis/gax-nodejs",
  "keywords": [
    "grpc"
  ],
  "author": "Google API Authors",
  "license": "BSD-3-Clause",
  "bugs": {
    "url": "https://github.com/googleapis/gax-nodejs/issues"
  },
  "homepage": "https://github.com/googleapis/gax-nodejs#readme",
  "engines": {
    "node": ">=6.0.0"
  },
  "nyc": {
    "exclude": [
      "build/system-test/**",
      "system-test-run/**"
    ]
  }
}<|MERGE_RESOLUTION|>--- conflicted
+++ resolved
@@ -11,11 +11,6 @@
     "@grpc/grpc-js": "^0.3.0",
     "@grpc/proto-loader": "^0.3.0",
     "duplexify": "^3.6.0",
-<<<<<<< HEAD
-    "globby": "^8.0.1",
-=======
-    "extend": "^3.0.1",
->>>>>>> c315944b
     "google-auth-library": "^2.0.0",
     "google-proto-files": "^0.17.0",
     "grpc": "^1.15.1",
@@ -30,11 +25,6 @@
   "devDependencies": {
     "@types/chai": "^4.1.3",
     "@types/duplexify": "^3.5.0",
-<<<<<<< HEAD
-    "@types/globby": "^8.0.0",
-=======
-    "@types/extend": "^3.0.0",
->>>>>>> c315944b
     "@types/lodash.at": "^4.6.4",
     "@types/lodash.has": "^4.5.4",
     "@types/mocha": "^5.2.1",
